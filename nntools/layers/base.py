--- conflicted
+++ resolved
@@ -390,16 +390,10 @@
             # batch of feature vectors.
             input = input.flatten(2)
 
-<<<<<<< HEAD
-        return self.nonlinearity(T.dot(input, self.W) + self.b.dimshuffle('x', 0))
-
-=======
         activation = T.dot(input, self.W)
         if self.b is not None:
             activation = activation + self.b.dimshuffle('x', 0)
         return self.nonlinearity(activation)
-        
->>>>>>> 6148c93a
 
 class DropoutLayer(Layer):
     def __init__(self, input_layer, p=0.5, rescale=True):
